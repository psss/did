--- conflicted
+++ resolved
@@ -32,36 +32,24 @@
 """
 
 import sys
-<<<<<<< HEAD
-import types
-=======
-import nitrate
->>>>>>> 3207582f
 import kerberos
 import optparse
 import ConfigParser
 from dateutil.relativedelta import relativedelta as delta
 
-<<<<<<< HEAD
-from status_report.base import Date, User, Header, Footer
-from status_report.base import StatsGroup, CustomStats
+import status_report.plugins
+from status_report.base import Date, User
+from status_report.base import StatsGroup
 from status_report.utils import header, item
 from status_report.utils import Config, ConfigError, CONFIG
 from status_report.utils import Logging, info, pretty
 
-import status_report.plugins
 from status_report.plugins.git import GitStats
 from status_report.plugins.trac import TracStats
 
 # Create the output logger
 logging = Logging('status-report')
 log = logging.logger
-=======
-import status_report.plugins
-from status_report.base import Date, User
-from status_report.base import StatsGroup
-from status_report.utils import header, item, Config, ConfigError, CONFIG
->>>>>>> 3207582f
 
 # ~~~~~~~~~~~~~~~~~~~~~~~~~~~~~~~~~~~~~~~~~~~~~~~~~~~~~~~~~~~~~~~~~~~~~~~~~~~~~
 #  User Stats
@@ -75,54 +63,9 @@
         log.debug('options = {0}'.format(options))
         StatsGroup.__init__(self, option="all", user=user, options=options)
         self.stats = []
-<<<<<<< HEAD
-        if "header" in Config().sections():
-            self.stats.append(Header(option="header", parent=self))
-        # Detect available plugins (based on beaker-client's command.py)
-        plugins_path = os.path.dirname(status_report.plugins.__file__)
-        plugins_list = []
-        for filename in os.listdir(plugins_path):
-            if not filename.endswith(".py"):
-                continue
-            if filename.startswith("_"):
-                continue
-            if not os.path.isfile(os.path.join(plugins_path, filename)):
-                continue
-            plugins_list.append(filename[:-3])
-
-        # Try to import plugins
-        for plugin in plugins_list[:]:
-            try:
-                __import__(status_report.plugins.__name__, {}, {}, [plugin])
-            except ImportError, error:
-                log.warn("Failed to import {0} plugin ({1})".format(
-                    plugin, error))
-                plugins_list.remove(plugin)
-
-        # Detect all classes inherited from StatsGroup and execute them
-        for plugin in plugins_list:
-            plugin_obj = getattr(status_report.plugins, plugin)
-            for obj_name in dir(plugin_obj):
-                object = getattr(plugin_obj, obj_name)
-                if (isinstance(object, (type, types.ClassType))
-                        and issubclass(object, StatsGroup)
-                        and object is not StatsGroup):
-                    for section in Config().sections(kind=plugin):
-                        # Execution of plugin
-                        self.stats.append(object(
-                            option=section, parent=self,
-                            name="Work on {0}".format(section)))
-
-        if Config().sections(kind="items"):
-            self.stats.append(CustomStats(
-                option="custom", parent=self))
-        if "footer" in Config().sections():
-            self.stats.append(Footer(option="footer", parent=self))
-=======
 
         for section, statsgroup in status_report.plugins.detect():
             self.stats.append(statsgroup(option=section, parent=self))
->>>>>>> 3207582f
 
     def add_option(self, parser):
         """ Add options for each stats group. """
