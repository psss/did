#!/usr/bin/env python
# -*- coding: utf-8 -*-
""" Comfortably generate reports - Base """

from __future__ import absolute_import

import datetime
import optparse
import xmlrpclib
from dateutil.relativedelta import MO as MONDAY
from dateutil.relativedelta import relativedelta as delta

from status_report.utils import log, item, Config, ascii, email_re
from status_report.utils import ReportsError, ConfigError

TODAY = datetime.date.today()

# ~~~~~~~~~~~~~~~~~~~~~~~~~~~~~~~~~~~~~~~~~~~~~~~~~~~~~~~~~~~~~~~~~~~~~~~~~~~~~
#  Date
# ~~~~~~~~~~~~~~~~~~~~~~~~~~~~~~~~~~~~~~~~~~~~~~~~~~~~~~~~~~~~~~~~~~~~~~~~~~~~~


class Date(object):
    """ Date parsing for common word formats """

    def __init__(self, date=None):
        """ Parse the date string """
        if isinstance(date, datetime.date):
            self.date = date
        elif date is None or date.lower() == "today":
            self.date = TODAY
        elif date.lower() == "yesterday":
            self.date = TODAY - delta(days=1)
        else:
            self.date = datetime.date(*[int(i) for i in date.split("-")])
        self.datetime = datetime.datetime(
            self.date.year, self.date.month, self.date.day, 0, 0, 0)

    def __str__(self):
        """ Ascii version of the string representation """
        return ascii(unicode(self))

    def __unicode__(self):
        """ String format for printing """
        return unicode(self.date)

    @staticmethod
    def this_week():
        """ Return start and end date of the current week. """
        since = TODAY + delta(weekday=MONDAY(-1))
        until = since + delta(weeks=1)
        return Date(since), Date(until)

    @staticmethod
    def last_week():
        """ Return start and end date of the last week. """
        since = TODAY + delta(weekday=MONDAY(-2))
        until = since + delta(weeks=1)
        return Date(since), Date(until)

    @staticmethod
    def this_month():
        """ Return start and end date of this month. """
        since = TODAY + delta(day=1)
        until = since + delta(months=1)
        return Date(since), Date(until)

    @staticmethod
    def last_month():
        """ Return start and end date of this month. """
        since = TODAY + delta(day=1, months=-1)
        until = since + delta(months=1)
        return Date(since), Date(until)

    @staticmethod
    def this_quarter():
        """ Return start and end date of this quarter. """
        since = TODAY + delta(day=1)
        while since.month % 3 != 0:
            since -= delta(months=1)
        until = since + delta(months=3)
        return Date(since), Date(until)

    @staticmethod
    def last_quarter():
        """ Return start and end date of this quarter. """
        since, until = Date.this_quarter()
        since = since.date - delta(months=3)
        until = until.date - delta(months=3)
        return Date(since), Date(until)

    @staticmethod
    def this_year():
        """ Return start and end date of this fiscal year """
        since = TODAY
        while since.month != 3 or since.day != 1:
            since -= delta(days=1)
        until = since + delta(years=1)
        return Date(since), Date(until)

    @staticmethod
    def last_year():
        """ Return start and end date of the last fiscal year """
        since, until = Date.this_year()
        since = since.date - delta(years=1)
        until = until.date - delta(years=1)
        return Date(since), Date(until)

# ~~~~~~~~~~~~~~~~~~~~~~~~~~~~~~~~~~~~~~~~~~~~~~~~~~~~~~~~~~~~~~~~~~~~~~~~~~~~~
#  User
# ~~~~~~~~~~~~~~~~~~~~~~~~~~~~~~~~~~~~~~~~~~~~~~~~~~~~~~~~~~~~~~~~~~~~~~~~~~~~~


class User(object):
    """ User info """

    def __init__(self, email, name=None, login=None):
        """ Set user email, name and login values. """
        if not email:
            raise ReportsError(
                "Email required for user initialization.")
        else:
            # extract everything from the email string provided
            # eg, "My Name" <bla@email.com>
            parts = email_re.search(email)
            self.email = parts.groups()[1]
            self.login = login or self.email.split('@')[0]
            self.name = name or parts.groups()[0] or u"Unknown"

    def __unicode__(self):
        """ Use name & email for string representation. """
        return u"{0} <{1}>".format(self.name, self.email)

# ~~~~~~~~~~~~~~~~~~~~~~~~~~~~~~~~~~~~~~~~~~~~~~~~~~~~~~~~~~~~~~~~~~~~~~~~~~~~~
#  Stats
# ~~~~~~~~~~~~~~~~~~~~~~~~~~~~~~~~~~~~~~~~~~~~~~~~~~~~~~~~~~~~~~~~~~~~~~~~~~~~~


class Stats(object):
    """ General statistics """

    def __init__(
            self, option, name=None, parent=None, user=None, options=None):
        """ Set the name, indent level and initialize data.  """
        self.option = option.replace(" ", "-")
        self.dest = self.option.replace("-", "_")
        self._name = name
        self.parent = parent
        self.stats = []
        # Save user and options (get it directly or from parent)
        self.options = options
        if self.options is None and self.parent is not None:
            self.options = self.parent.options
        self.user = user
        if self.user is None and self.parent is not None:
            self.user = self.parent.user
        # True if error encountered when generating stats
        self._error = False
        # If user provided, let's check the data right now
        if self.user is not None:
            self.check()

    @property
    def name(self):
        """ Use docs string unless name set. """
        return self._name or self.__doc__.strip()

    def add_option(self, group):
        """ Add option for self to the parser group object. """
        group.add_option(
            "--{0}".format(self.option), action="store_true", help=self.name)

    def enabled(self):
        """ Check whether we're enabled (or if parent is). """
        if self.parent is not None and self.parent.enabled():
            return True
        return getattr(self.options, self.dest)

    def fetch(self):
        """ Fetch the stats (to be implemented by respective class). """
        raise NotImplementedError()

    def check(self):
        """ Check the stats if enabled. """
        if self.enabled():
            try:
                self.fetch()
            except (xmlrpclib.Fault, ConfigError) as error:
                log.error(error)
                self._error = True
                # Raise the exception if debugging
                if self.options.debug:
                    raise
            # Show the results stats (unless merging)
            if not self.options.merge:
                self.show()

    def header(self):
        """ Show summary header. """
        # Show question mark instead of count when errors encountered
        count = "? (error encountered)" if self._error else len(self.stats)
        item("{0}: {1}".format(self.name, count, 0), options=self.options)

    def show(self):
        """ Display indented statistics. """
        if not self._error and not self.stats:
            return
        self.header()
        for stat in self.stats:
            item(stat, level=1, options=self.options)

    def merge(self, other):
        """ Merge another stats. """
        self.stats.extend(other.stats)
        if other._error:
            self._error = True


# ~~~~~~~~~~~~~~~~~~~~~~~~~~~~~~~~~~~~~~~~~~~~~~~~~~~~~~~~~~~~~~~~~~~~~~~~~~~~~
#  Stats Group
# ~~~~~~~~~~~~~~~~~~~~~~~~~~~~~~~~~~~~~~~~~~~~~~~~~~~~~~~~~~~~~~~~~~~~~~~~~~~~~

class StatsGroup(Stats):
    """ Stats group """

    # Default order
    order = 500

    def add_option(self, parser):
        """ Add option group and all children options. """

        group = optparse.OptionGroup(parser, self.name)
        for stat in self.stats:
            stat.add_option(group)
        group.add_option(
            "--{0}".format(self.option), action="store_true", help="All above")
        parser.add_option_group(group)

    def check(self):
        """ Check all children stats. """
        for stat in self.stats:
            stat.check()

    def show(self):
        """ List all children stats. """
        for stat in self.stats:
            stat.show()

    def merge(self, other):
        """ Merge all children stats. """
        for this, other in zip(self.stats, other.stats):
            this.merge(other)

    def fetch(self):
        """ Stats group do not fetch anything """
        pass


# ~~~~~~~~~~~~~~~~~~~~~~~~~~~~~~~~~~~~~~~~~~~~~~~~~~~~~~~~~~~~~~~~~~~~~~~~~~~~~
#  Header & Footer
# ~~~~~~~~~~~~~~~~~~~~~~~~~~~~~~~~~~~~~~~~~~~~~~~~~~~~~~~~~~~~~~~~~~~~~~~~~~~~~

class EmptyStats(Stats):
    """ Custom stats group for header & footer """
    def __init__(self, option, name=None, parent=None):
        Stats.__init__(self, option, name, parent)

    def show(self):
        """ Name only for empty stats """
        item(self.name, options=self.options)

    def fetch(self):
        """ Nothing to do for empty stats """
        pass


class EmptyStatsGroup(StatsGroup):
    """ Header & Footer stats group """
    def __init__(self, option, name=None, parent=None):
        StatsGroup.__init__(self, option, name, parent=parent)
        for opt, name in sorted(Config().section(option)):
<<<<<<< HEAD
            self.stats.append(EmptyStats(opt, name, parent=self))


class Header(EmptyStatsGroup):
    """ Header """
    pass


class Footer(EmptyStatsGroup):
    """ Footer """
    pass


# ~~~~~~~~~~~~~~~~~~~~~~~~~~~~~~~~~~~~~~~~~~~~~~~~~~~~~~~~~~~~~~~~~~~~~~~~~~~~~
#  Custom Stats
# ~~~~~~~~~~~~~~~~~~~~~~~~~~~~~~~~~~~~~~~~~~~~~~~~~~~~~~~~~~~~~~~~~~~~~~~~~~~~~

class ItemStats(Stats):
    """ Custom section with given items """
    def __init__(self, option, name=None, parent=None):
        # Prepare sorted item content from the config section
        items = Config().section(option, skip=["type", "header"])
        self._items = [
            "{0}{1}".format(value, "" if "-" in value else " - ")
            for key, value in sorted(items, key=lambda x: x[0])]
        Stats.__init__(self, option, name, parent)

    def header(self):
        """ Simple header for custom stats (no item count) """
        item(self.name, 0, options=self.options)

    def fetch(self):
        self.stats = self._items


class CustomStats(StatsGroup):
    """ Custom stats """
    def __init__(self, option, name=None, parent=None):
        StatsGroup.__init__(self, option, name, parent)
        for section in Config().sections(kind="items"):
            self.stats.append(ItemStats(
                option=section, parent=self,
                name=Config().item(section, "header")))
=======
            self.stats.append(EmptyStats(opt, name, parent=self))
>>>>>>> 3207582f
<|MERGE_RESOLUTION|>--- conflicted
+++ resolved
@@ -279,50 +279,4 @@
     def __init__(self, option, name=None, parent=None):
         StatsGroup.__init__(self, option, name, parent=parent)
         for opt, name in sorted(Config().section(option)):
-<<<<<<< HEAD
-            self.stats.append(EmptyStats(opt, name, parent=self))
-
-
-class Header(EmptyStatsGroup):
-    """ Header """
-    pass
-
-
-class Footer(EmptyStatsGroup):
-    """ Footer """
-    pass
-
-
-# ~~~~~~~~~~~~~~~~~~~~~~~~~~~~~~~~~~~~~~~~~~~~~~~~~~~~~~~~~~~~~~~~~~~~~~~~~~~~~
-#  Custom Stats
-# ~~~~~~~~~~~~~~~~~~~~~~~~~~~~~~~~~~~~~~~~~~~~~~~~~~~~~~~~~~~~~~~~~~~~~~~~~~~~~
-
-class ItemStats(Stats):
-    """ Custom section with given items """
-    def __init__(self, option, name=None, parent=None):
-        # Prepare sorted item content from the config section
-        items = Config().section(option, skip=["type", "header"])
-        self._items = [
-            "{0}{1}".format(value, "" if "-" in value else " - ")
-            for key, value in sorted(items, key=lambda x: x[0])]
-        Stats.__init__(self, option, name, parent)
-
-    def header(self):
-        """ Simple header for custom stats (no item count) """
-        item(self.name, 0, options=self.options)
-
-    def fetch(self):
-        self.stats = self._items
-
-
-class CustomStats(StatsGroup):
-    """ Custom stats """
-    def __init__(self, option, name=None, parent=None):
-        StatsGroup.__init__(self, option, name, parent)
-        for section in Config().sections(kind="items"):
-            self.stats.append(ItemStats(
-                option=section, parent=self,
-                name=Config().item(section, "header")))
-=======
-            self.stats.append(EmptyStats(opt, name, parent=self))
->>>>>>> 3207582f
+            self.stats.append(EmptyStats(opt, name, parent=self))